# Copyright (c) 2021-2025, ETH Zurich and NVIDIA CORPORATION
# All rights reserved.
#
# SPDX-License-Identifier: BSD-3-Clause

from __future__ import annotations

import os
import statistics
import time
import torch
import warnings
from collections import deque
from tensordict import TensorDict

import rsl_rl
from rsl_rl.algorithms import PPO
from rsl_rl.env import VecEnv
<<<<<<< HEAD
from rsl_rl.modules import ActorCritic, ActorCriticRecurrent, resolve_rnd_config, resolve_symmetry_config
from rsl_rl.utils import resolve_obs_groups, store_code_state
=======
from rsl_rl.modules import (
    ActorCritic,
    ActorCriticRecurrent,
    ActorCritic_EstNet,
    EmpiricalNormalization,
    StudentTeacher,
    StudentTeacherRecurrent,
    ActorCritic_DWAQ,
    ActorCritic_DeltaSine
)
from rsl_rl.utils import store_code_state
>>>>>>> bb89de4d


class OnPolicyRunner:
    """On-policy runner for training and evaluation of actor-critic methods."""

    def __init__(self, env: VecEnv, train_cfg: dict, log_dir: str | None = None, device: str = "cpu") -> None:
        self.cfg = train_cfg
        self.alg_cfg = train_cfg["algorithm"]
        self.policy_cfg = train_cfg["policy"]
        self.device = device
        self.env = env

        # Check if multi-GPU is enabled
        self._configure_multi_gpu()

<<<<<<< HEAD
        # Store training configuration
        self.num_steps_per_env = self.cfg["num_steps_per_env"]
        self.save_interval = self.cfg["save_interval"]

        # Query observations from environment for algorithm construction
        obs = self.env.get_observations()
        default_sets = ["critic"]
        if "rnd_cfg" in self.alg_cfg and self.alg_cfg["rnd_cfg"] is not None:
            default_sets.append("rnd_state")
        self.cfg["obs_groups"] = resolve_obs_groups(obs, self.cfg["obs_groups"], default_sets)

        # Create the algorithm
        self.alg = self._construct_algorithm(obs)
=======
        # resolve training type depending on the algorithm
        if self.alg_cfg["class_name"] == "PPO":
            self.training_type = "rl"
        elif self.alg_cfg["class_name"] == "Distillation":
            self.training_type = "distillation"
        else:
            raise ValueError(f"Training type not found for algorithm {self.alg_cfg['class_name']}.")
            

        # resolve dimensions of observations
        # 获取观测值
        obs, extras = self.env.get_observations()
        num_obs = obs.shape[1]

        # resolve type of privileged observations
        # 设置特权观测值的获取方式
        if self.training_type == "rl":
            if "critic" in extras["observations"]:
                self.privileged_obs_type = "critic"  # actor-critic reinforcement learnig, e.g., PPO
            else:
                self.privileged_obs_type = None
        if self.training_type == "distillation":
            if "teacher" in extras["observations"]:
                self.privileged_obs_type = "teacher"  # policy distillation
            else:
                self.privileged_obs_type = None

        # resolve dimensions of privileged observations
        # 获取特权观测值的维度
        if self.privileged_obs_type is not None: 
            num_privileged_obs = extras["observations"][self.privileged_obs_type].shape[1]
        else:
            num_privileged_obs = num_obs

        # evaluate the policy class
        # 从cfg中取出策略类名称，并得到类指针，默认值是ActorCritic
        policy_class = eval(self.policy_cfg.pop("class_name"))
        # 实例化策略类
        # if isinstance(policy_class, ActorCritic_DeltaSine):
        if policy_class is ActorCritic_DeltaSine:
            policy: ActorCritic_DeltaSine = policy_class(
                num_obs, num_privileged_obs, self.env.num_actions, self.env, **self.policy_cfg
            ).to(self.device)
        else:
            policy: ActorCritic | ActorCriticRecurrent | StudentTeacher | StudentTeacherRecurrent | ActorCritic_EstNet | ActorCritic_DWAQ  = policy_class(
                num_obs, num_privileged_obs, self.env.num_actions, **self.policy_cfg
            ).to(self.device)

        # resolve dimension of rnd gated state
        # RND算法相关的内容 TODO: 看RND论文
        if "rnd_cfg" in self.alg_cfg and self.alg_cfg["rnd_cfg"] is not None:
            # check if rnd gated state is present
            rnd_state = extras["observations"].get("rnd_state")
            if rnd_state is None:
                raise ValueError("Observations for the key 'rnd_state' not found in infos['observations'].")
            # get dimension of rnd gated state
            num_rnd_state = rnd_state.shape[1]
            # add rnd gated state to config
            self.alg_cfg["rnd_cfg"]["num_states"] = num_rnd_state
            # scale down the rnd weight with timestep (similar to how rewards are scaled down in legged_gym envs)
            self.alg_cfg["rnd_cfg"]["weight"] *= env.unwrapped.step_dt

        # if using symmetry then pass the environment config object
        # 如果使用了对称策略则传递环境类 TODO:搞懂对称策略
        if "symmetry_cfg" in self.alg_cfg and self.alg_cfg["symmetry_cfg"] is not None:
            # this is used by the symmetry function for handling different observation terms
            self.alg_cfg["symmetry_cfg"]["_env"] = env

        # initialize algorithm
        # 从cfg中取出算法类名称，并得到类指针，默认值是PPO
        alg_class = eval(self.alg_cfg.pop("class_name"))
        # 实例化算法类
        self.alg: PPO | Distillation = alg_class(
            policy, device=self.device, **self.alg_cfg, multi_gpu_cfg=self.multi_gpu_cfg
        )

        # store training configuration
        # 读取部分超参数
        self.num_steps_per_env = self.cfg["num_steps_per_env"]
        self.save_interval = self.cfg["save_interval"]
        self.empirical_normalization = self.cfg["empirical_normalization"]
        # 是否使用经验归一化
        if self.empirical_normalization:
            self.obs_normalizer = EmpiricalNormalization(shape=[num_obs], until=1.0e8).to(self.device)
            self.privileged_obs_normalizer = EmpiricalNormalization(shape=[num_privileged_obs], until=1.0e8).to(
                self.device
            )
        else:
            # Identity输入什么就输出什么
            self.obs_normalizer = torch.nn.Identity().to(self.device)  # no normalization
            self.privileged_obs_normalizer = torch.nn.Identity().to(self.device)  # no normalization

        # init storage and model
        # 初始化经验回放
        self.alg.init_storage(
            self.training_type,
            self.env.num_envs,
            self.num_steps_per_env,
            [num_obs],
            [num_privileged_obs],
            [self.env.num_actions],
        )
>>>>>>> bb89de4d

        # Decide whether to disable logging
        # Note: We only log from the process with rank 0 (main process)
        self.disable_logs = self.is_distributed and self.gpu_global_rank != 0

        # Logging
        self.log_dir = log_dir
        self.writer = None
        self.tot_timesteps = 0
        self.tot_time = 0
        self.current_learning_iteration = 0
        self.git_status_repos = [rsl_rl.__file__]

<<<<<<< HEAD
    def learn(self, num_learning_iterations: int, init_at_random_ep_len: bool = False) -> None:
        # Initialize writer
        self._prepare_logging_writer()

        # Randomize initial episode lengths (for exploration)
=======
    def learn(self, num_learning_iterations: int, init_at_random_ep_len: bool = False):  # noqa: C901
        # initialize writer
        # 初始化日志记录器 TODO:弄清楚别的怎么用
        if self.log_dir is not None and self.writer is None and not self.disable_logs:
            # Launch either Tensorboard or Neptune & Tensorboard summary writer(s), default: Tensorboard.
            self.logger_type = self.cfg.get("logger", "tensorboard")
            self.logger_type = self.logger_type.lower()

            if self.logger_type == "neptune":
                from rsl_rl.utils.neptune_utils import NeptuneSummaryWriter

                self.writer = NeptuneSummaryWriter(log_dir=self.log_dir, flush_secs=10, cfg=self.cfg)
                self.writer.log_config(self.env.cfg, self.cfg, self.alg_cfg, self.policy_cfg)
            elif self.logger_type == "wandb":
                from rsl_rl.utils.wandb_utils import WandbSummaryWriter

                self.writer = WandbSummaryWriter(log_dir=self.log_dir, flush_secs=10, cfg=self.cfg)
                self.writer.log_config(self.env.cfg, self.cfg, self.alg_cfg, self.policy_cfg)
            elif self.logger_type == "tensorboard":
                from torch.utils.tensorboard import SummaryWriter

                self.writer = SummaryWriter(log_dir=self.log_dir, flush_secs=10)
            else:
                raise ValueError("Logger type not found. Please choose 'neptune', 'wandb' or 'tensorboard'.")

        # check if teacher is loaded
        # 如果是蒸馏训练，则检查教师模型是否加载
        if self.training_type == "distillation" and not self.alg.policy.loaded_teacher:
            raise ValueError("Teacher model parameters not loaded. Please load a teacher model to distill.")

        # randomize initial episode lengths (for exploration)
        # 随机化初始的episode长度（用于探索）
>>>>>>> bb89de4d
        if init_at_random_ep_len:
            self.env.episode_length_buf = torch.randint_like(
                self.env.episode_length_buf, high=int(self.env.max_episode_length)
            )

<<<<<<< HEAD
        # Start learning
        obs = self.env.get_observations().to(self.device)
=======
        # start learning
        # 获取观测值和特权观测值
        obs, extras = self.env.get_observations()
        privileged_obs = extras["observations"].get(self.privileged_obs_type, obs)
        obs, privileged_obs = obs.to(self.device), privileged_obs.to(self.device)
>>>>>>> bb89de4d
        self.train_mode()  # switch to train mode (for dropout for example)

        # Book keeping
        # 用于记录奖励和存活长度的缓冲区
        ep_infos = []
        rewbuffer = deque(maxlen=100)
        lenbuffer = deque(maxlen=100)
        cur_reward_sum = torch.zeros(self.env.num_envs, dtype=torch.float, device=self.device)
        cur_episode_length = torch.zeros(self.env.num_envs, dtype=torch.float, device=self.device)

        # Create buffers for logging extrinsic and intrinsic rewards
        if self.alg.rnd:
            erewbuffer = deque(maxlen=100)
            irewbuffer = deque(maxlen=100)
            cur_ereward_sum = torch.zeros(self.env.num_envs, dtype=torch.float, device=self.device)
            cur_ireward_sum = torch.zeros(self.env.num_envs, dtype=torch.float, device=self.device)

        # Ensure all parameters are in-synced
        # 多GPU训练时同步所有GPU上的参数
        if self.is_distributed:
            print(f"Synchronizing parameters for rank {self.gpu_global_rank}...")
            self.alg.broadcast_parameters()

        # Start training
        start_iter = self.current_learning_iteration
        tot_iter = start_iter + num_learning_iterations
        rewards = None
        for it in range(start_iter, tot_iter):
            start = time.time()
            # Rollout
            with torch.inference_mode():
                # 一个学习迭代包含多个环境步数
                for _ in range(self.num_steps_per_env):
<<<<<<< HEAD
                    # Sample actions
                    actions = self.alg.act(obs)
                    # Step the environment
                    obs, rewards, dones, extras = self.env.step(actions.to(self.env.device))
                    # Move to device
                    obs, rewards, dones = (obs.to(self.device), rewards.to(self.device), dones.to(self.device))
                    # Process the step
                    self.alg.process_env_step(obs, rewards, dones, extras)
=======
                    # Sample actions 网络输出动作值
                    actions = self.alg.act(obs, privileged_obs, rewards=rewards)
                    # Step the environment 环境根据动作值输出五元组
                    obs, rewards, dones, infos = self.env.step(actions.to(self.env.device))
                    # Move to device
                    obs, rewards, dones = (obs.to(self.device), rewards.to(self.device), dones.to(self.device))
                    # 检查是否有inf或者nan
                    self.check_tensors(step=it, actions=actions, obs=obs, rewards=rewards, dones=dones, infos=infos)
                    # perform normalization 观测值归一化
                    obs = self.obs_normalizer(obs)
                    # 保存下一次观测值
                    self.alg.transition.next_observations = obs
                    # 如果有特权观测值，对其进行归一化
                    if self.privileged_obs_type is not None:
                        privileged_obs = self.privileged_obs_normalizer(
                            infos["observations"][self.privileged_obs_type].to(self.device)
                        )
                    else:
                        privileged_obs = obs

                    # process the step 记录五元组
                    self.alg.process_env_step(rewards, dones, infos)

>>>>>>> bb89de4d
                    # Extract intrinsic rewards (only for logging)
                    intrinsic_rewards = self.alg.intrinsic_rewards if self.alg.rnd else None
                    # Book keeping
                    if self.log_dir is not None:
                        if "episode" in extras:
                            ep_infos.append(extras["episode"])
                        elif "log" in extras:
                            ep_infos.append(extras["log"])
                        # Update rewards
                        if self.alg.rnd:
                            cur_ereward_sum += rewards
                            cur_ireward_sum += intrinsic_rewards
                            cur_reward_sum += rewards + intrinsic_rewards
                        else:
                            cur_reward_sum += rewards
                        # Update episode length
                        cur_episode_length += 1
                        # Clear data for completed episodes
                        new_ids = (dones > 0).nonzero(as_tuple=False)
                        rewbuffer.extend(cur_reward_sum[new_ids][:, 0].cpu().numpy().tolist())
                        lenbuffer.extend(cur_episode_length[new_ids][:, 0].cpu().numpy().tolist())
                        cur_reward_sum[new_ids] = 0
                        cur_episode_length[new_ids] = 0
                        if self.alg.rnd:
                            erewbuffer.extend(cur_ereward_sum[new_ids][:, 0].cpu().numpy().tolist())
                            irewbuffer.extend(cur_ireward_sum[new_ids][:, 0].cpu().numpy().tolist())
                            cur_ereward_sum[new_ids] = 0
                            cur_ireward_sum[new_ids] = 0

                stop = time.time()
                collection_time = stop - start
                start = stop

<<<<<<< HEAD
                # Compute returns
                self.alg.compute_returns(obs)

            # Update policy
=======
                # compute returns 如果算法是PPO，计算优势函数
                if self.training_type == "rl":
                    self.alg.compute_returns(privileged_obs)

            # update policy 更新网络
>>>>>>> bb89de4d
            loss_dict = self.alg.update()

            stop = time.time()
            learn_time = stop - start
            self.current_learning_iteration = it

            if self.log_dir is not None and not self.disable_logs:
                # Log information
                self.log(locals())
                # Save model
                if it % self.save_interval == 0:
                    self.save(os.path.join(self.log_dir, f"model_{it}.pt"))

            # Clear episode infos
            ep_infos.clear()
            # Save code state
            if it == start_iter and not self.disable_logs:
                # Obtain all the diff files
                git_file_paths = store_code_state(self.log_dir, self.git_status_repos)
                # If possible store them to wandb or neptune
                if self.logger_type in ["wandb", "neptune"] and git_file_paths:
                    for path in git_file_paths:
                        self.writer.save_file(path)

        # Save the final model after training 训练结束后保存权重文件
        if self.log_dir is not None and not self.disable_logs:
            self.save(os.path.join(self.log_dir, f"model_{self.current_learning_iteration}.pt"))

    def log(self, locs: dict, width: int = 80, pad: int = 35) -> None:
        # Compute the collection size
        collection_size = self.num_steps_per_env * self.env.num_envs * self.gpu_world_size
        # Update total time-steps and time
        self.tot_timesteps += collection_size
        self.tot_time += locs["collection_time"] + locs["learn_time"]
        iteration_time = locs["collection_time"] + locs["learn_time"]

        # Log episode information
        ep_string = ""
        if locs["ep_infos"]:
            for key in locs["ep_infos"][0]:
                infotensor = torch.tensor([], device=self.device)
                for ep_info in locs["ep_infos"]:
                    # Handle scalar and zero dimensional tensor infos
                    if key not in ep_info:
                        continue
                    if not isinstance(ep_info[key], torch.Tensor):
                        ep_info[key] = torch.Tensor([ep_info[key]])
                    if len(ep_info[key].shape) == 0:
                        ep_info[key] = ep_info[key].unsqueeze(0)
                    infotensor = torch.cat((infotensor, ep_info[key].to(self.device)))
                value = torch.mean(infotensor)
                # Log to logger and terminal
                if "/" in key:
                    self.writer.add_scalar(key, value, locs["it"])
                    ep_string += f"""{f"{key}:":>{pad}} {value:.4f}\n"""
                else:
                    self.writer.add_scalar("Episode/" + key, value, locs["it"])
                    ep_string += f"""{f"Mean episode {key}:":>{pad}} {value:.4f}\n"""

        mean_std = self.alg.policy.action_std.mean()
        fps = int(collection_size / (locs["collection_time"] + locs["learn_time"]))

        # Log losses
        for key, value in locs["loss_dict"].items():
            self.writer.add_scalar(f"Loss/{key}", value, locs["it"])
        self.writer.add_scalar("Loss/learning_rate", self.alg.learning_rate, locs["it"])

        # Log noise std
        self.writer.add_scalar("Policy/mean_noise_std", mean_std.item(), locs["it"])

        # Log performance
        self.writer.add_scalar("Perf/total_fps", fps, locs["it"])
        self.writer.add_scalar("Perf/collection time", locs["collection_time"], locs["it"])
        self.writer.add_scalar("Perf/learning_time", locs["learn_time"], locs["it"])

        # Log training
        if len(locs["rewbuffer"]) > 0:
            # Separate logging for intrinsic and extrinsic rewards
            if hasattr(self.alg, "rnd") and self.alg.rnd:
                self.writer.add_scalar("Rnd/mean_extrinsic_reward", statistics.mean(locs["erewbuffer"]), locs["it"])
                self.writer.add_scalar("Rnd/mean_intrinsic_reward", statistics.mean(locs["irewbuffer"]), locs["it"])
                self.writer.add_scalar("Rnd/weight", self.alg.rnd.weight, locs["it"])
            # Everything else
            self.writer.add_scalar("Train/mean_reward", statistics.mean(locs["rewbuffer"]), locs["it"])
            self.writer.add_scalar("Train/mean_episode_length", statistics.mean(locs["lenbuffer"]), locs["it"])
            if self.logger_type != "wandb":  # wandb does not support non-integer x-axis logging
                self.writer.add_scalar("Train/mean_reward/time", statistics.mean(locs["rewbuffer"]), self.tot_time)
                self.writer.add_scalar(
                    "Train/mean_episode_length/time", statistics.mean(locs["lenbuffer"]), self.tot_time
                )

        str = f" \033[1m Learning iteration {locs['it']}/{locs['tot_iter']} \033[0m "

        if len(locs["rewbuffer"]) > 0:
            log_string = (
                f"""{"#" * width}\n"""
                f"""{str.center(width, " ")}\n\n"""
                f"""{"Computation:":>{pad}} {fps:.0f} steps/s (collection: {locs["collection_time"]:.3f}s, learning {
                    locs["learn_time"]:.3f}s)\n"""
                f"""{"Mean action noise std:":>{pad}} {mean_std.item():.2f}\n"""
            )
            # Print losses
            for key, value in locs["loss_dict"].items():
                log_string += f"""{f"Mean {key} loss:":>{pad}} {value:.4f}\n"""
            # Print rewards
            if hasattr(self.alg, "rnd") and self.alg.rnd:
                log_string += (
                    f"""{"Mean extrinsic reward:":>{pad}} {statistics.mean(locs["erewbuffer"]):.2f}\n"""
                    f"""{"Mean intrinsic reward:":>{pad}} {statistics.mean(locs["irewbuffer"]):.2f}\n"""
                )
            log_string += f"""{"Mean reward:":>{pad}} {statistics.mean(locs["rewbuffer"]):.2f}\n"""
            # Print episode information
            log_string += f"""{"Mean episode length:":>{pad}} {statistics.mean(locs["lenbuffer"]):.2f}\n"""
        else:
            log_string = (
                f"""{"#" * width}\n"""
                f"""{str.center(width, " ")}\n\n"""
                f"""{"Computation:":>{pad}} {fps:.0f} steps/s (collection: {locs["collection_time"]:.3f}s, learning {
                    locs["learn_time"]:.3f}s)\n"""
                f"""{"Mean action noise std:":>{pad}} {mean_std.item():.2f}\n"""
            )
            for key, value in locs["loss_dict"].items():
                log_string += f"""{f"{key}:":>{pad}} {value:.4f}\n"""

        log_string += ep_string
        log_string += (
            f"""{"-" * width}\n"""
            f"""{"Total timesteps:":>{pad}} {self.tot_timesteps}\n"""
            f"""{"Iteration time:":>{pad}} {iteration_time:.2f}s\n"""
            f"""{"Time elapsed:":>{pad}} {time.strftime("%H:%M:%S", time.gmtime(self.tot_time))}\n"""
            f"""{"ETA:":>{pad}} {
                time.strftime(
                    "%H:%M:%S",
                    time.gmtime(
                        self.tot_time
                        / (locs["it"] - locs["start_iter"] + 1)
                        * (locs["start_iter"] + locs["num_learning_iterations"] - locs["it"])
                    ),
                )
            }\n"""
        )
        print(log_string)

    def save(self, path: str, infos: dict | None = None) -> None:
        # Save model
        saved_dict = {
            "model_state_dict": self.alg.policy.state_dict(),
            "optimizer_state_dict": self.alg.optimizer.state_dict(),
            "iter": self.current_learning_iteration,
            "infos": infos,
        }
        # Save RND model if used
        if hasattr(self.alg, "rnd") and self.alg.rnd:
            saved_dict["rnd_state_dict"] = self.alg.rnd.state_dict()
            saved_dict["rnd_optimizer_state_dict"] = self.alg.rnd_optimizer.state_dict()
        torch.save(saved_dict, path)

        # Upload model to external logging service
        if self.logger_type in ["neptune", "wandb"] and not self.disable_logs:
            self.writer.save_model(path, self.current_learning_iteration)

    def load(self, path: str, load_optimizer: bool = True, map_location: str | None = None) -> dict:
        loaded_dict = torch.load(path, weights_only=False, map_location=map_location)
        # Load model
        resumed_training = self.alg.policy.load_state_dict(loaded_dict["model_state_dict"])
        # Load RND model if used
        if hasattr(self.alg, "rnd") and self.alg.rnd:
            self.alg.rnd.load_state_dict(loaded_dict["rnd_state_dict"])
        # Load optimizer if used
        if load_optimizer and resumed_training:
            # Algorithm optimizer
            self.alg.optimizer.load_state_dict(loaded_dict["optimizer_state_dict"])
            # RND optimizer if used
            if hasattr(self.alg, "rnd") and self.alg.rnd:
                self.alg.rnd_optimizer.load_state_dict(loaded_dict["rnd_optimizer_state_dict"])
        # Load current learning iteration
        if resumed_training:
            self.current_learning_iteration = loaded_dict["iter"]
        return loaded_dict["infos"]

    def get_inference_policy(self, device: str | None = None) -> callable:
        self.eval_mode()  # Switch to evaluation mode (e.g. for dropout)
        if device is not None:
            self.alg.policy.to(device)
        return self.alg.policy.act_inference

    def train_mode(self) -> None:
        # PPO
        self.alg.policy.train()
        # RND
        if hasattr(self.alg, "rnd") and self.alg.rnd:
            self.alg.rnd.train()

    def eval_mode(self) -> None:
        # PPO
        self.alg.policy.eval()
        # RND
        if hasattr(self.alg, "rnd") and self.alg.rnd:
            self.alg.rnd.eval()

    def add_git_repo_to_log(self, repo_file_path: str) -> None:
        self.git_status_repos.append(repo_file_path)

    def _configure_multi_gpu(self) -> None:
        """Configure multi-gpu training."""
        # Check if distributed training is enabled
        self.gpu_world_size = int(os.getenv("WORLD_SIZE", "1"))
        self.is_distributed = self.gpu_world_size > 1

        # If not distributed training, set local and global rank to 0 and return
        if not self.is_distributed:
            self.gpu_local_rank = 0
            self.gpu_global_rank = 0
            self.multi_gpu_cfg = None
            return

        # Get rank and world size
        self.gpu_local_rank = int(os.getenv("LOCAL_RANK", "0"))
        self.gpu_global_rank = int(os.getenv("RANK", "0"))

        # Make a configuration dictionary
        self.multi_gpu_cfg = {
            "global_rank": self.gpu_global_rank,  # Rank of the main process
            "local_rank": self.gpu_local_rank,  # Rank of the current process
            "world_size": self.gpu_world_size,  # Total number of processes
        }

        # Check if user has device specified for local rank
        if self.device != f"cuda:{self.gpu_local_rank}":
            raise ValueError(
                f"Device '{self.device}' does not match expected device for local rank '{self.gpu_local_rank}'."
            )
        # Validate multi-gpu configuration
        if self.gpu_local_rank >= self.gpu_world_size:
            raise ValueError(
                f"Local rank '{self.gpu_local_rank}' is greater than or equal to world size '{self.gpu_world_size}'."
            )
        if self.gpu_global_rank >= self.gpu_world_size:
            raise ValueError(
                f"Global rank '{self.gpu_global_rank}' is greater than or equal to world size '{self.gpu_world_size}'."
            )

        # Initialize torch distributed
        torch.distributed.init_process_group(backend="nccl", rank=self.gpu_global_rank, world_size=self.gpu_world_size)
<<<<<<< HEAD
        # Set device to the local rank
        torch.cuda.set_device(self.gpu_local_rank)

    def _construct_algorithm(self, obs: TensorDict) -> PPO:
        """Construct the actor-critic algorithm."""
        # Resolve RND config
        self.alg_cfg = resolve_rnd_config(self.alg_cfg, obs, self.cfg["obs_groups"], self.env)

        # Resolve symmetry config
        self.alg_cfg = resolve_symmetry_config(self.alg_cfg, self.env)

        # Resolve deprecated normalization config
        if self.cfg.get("empirical_normalization") is not None:
            warnings.warn(
                "The `empirical_normalization` parameter is deprecated. Please set `actor_obs_normalization` and "
                "`critic_obs_normalization` as part of the `policy` configuration instead.",
                DeprecationWarning,
            )
            if self.policy_cfg.get("actor_obs_normalization") is None:
                self.policy_cfg["actor_obs_normalization"] = self.cfg["empirical_normalization"]
            if self.policy_cfg.get("critic_obs_normalization") is None:
                self.policy_cfg["critic_obs_normalization"] = self.cfg["empirical_normalization"]

        # Initialize the policy
        actor_critic_class = eval(self.policy_cfg.pop("class_name"))
        actor_critic: ActorCritic | ActorCriticRecurrent = actor_critic_class(
            obs, self.cfg["obs_groups"], self.env.num_actions, **self.policy_cfg
        ).to(self.device)

        # Initialize the algorithm
        alg_class = eval(self.alg_cfg.pop("class_name"))
        alg: PPO = alg_class(actor_critic, device=self.device, **self.alg_cfg, multi_gpu_cfg=self.multi_gpu_cfg)

        # Initialize the storage
        alg.init_storage(
            "rl",
            self.env.num_envs,
            self.num_steps_per_env,
            obs,
            [self.env.num_actions],
        )

        return alg

    def _prepare_logging_writer(self) -> None:
        """Prepare the logging writers."""
        if self.log_dir is not None and self.writer is None and not self.disable_logs:
            # Launch either Tensorboard or Neptune or Tensorboard summary writer, default: Tensorboard.
            self.logger_type = self.cfg.get("logger", "tensorboard")
            self.logger_type = self.logger_type.lower()

            if self.logger_type == "neptune":
                from rsl_rl.utils.neptune_utils import NeptuneSummaryWriter

                self.writer = NeptuneSummaryWriter(log_dir=self.log_dir, flush_secs=10, cfg=self.cfg)
                self.writer.log_config(self.env.cfg, self.cfg, self.alg_cfg, self.policy_cfg)
            elif self.logger_type == "wandb":
                from rsl_rl.utils.wandb_utils import WandbSummaryWriter

                self.writer = WandbSummaryWriter(log_dir=self.log_dir, flush_secs=10, cfg=self.cfg)
                self.writer.log_config(self.env.cfg, self.cfg, self.alg_cfg, self.policy_cfg)
            elif self.logger_type == "tensorboard":
                from torch.utils.tensorboard import SummaryWriter

                self.writer = SummaryWriter(log_dir=self.log_dir, flush_secs=10)
            else:
                raise ValueError("Logger type not found. Please choose 'neptune', 'wandb' or 'tensorboard'.")
=======
        # set device to the local rank
        torch.cuda.set_device(self.gpu_local_rank)


    def check_tensors(self, step, actions=None, obs=None, rewards=None, dones=None, infos=None):
        """
        检查传入的张量/字典/列表中是否含有 NaN 或 Inf，并区分打印
        """
        def _check(name, x):
            if isinstance(x, torch.Tensor):
                has_nan = torch.isnan(x).any()
                has_inf = torch.isinf(x).any()
                if has_nan or has_inf:
                    msg = f"[Step {step}] ⚠️ {name} "
                    if has_nan:
                        msg += "contains NaN "
                    if has_inf:
                        msg += "contains Inf "
                    if x.numel() > 0:
                        msg += f"(shape={tuple(x.shape)}, min={x.min().item()}, max={x.max().item()})"
                    print(msg)
            elif isinstance(x, (list, tuple)):
                for i, v in enumerate(x):
                    _check(f"{name}[{i}]", v)
            elif isinstance(x, dict):
                for k, v in x.items():
                    _check(f"{name}.{k}", v)
            # 其他非 tensor 类型忽略

        _check("actions", actions)
        _check("obs", obs)
        _check("rewards", rewards)
        _check("dones", dones)
        _check("infos", infos)
>>>>>>> bb89de4d
<|MERGE_RESOLUTION|>--- conflicted
+++ resolved
@@ -16,10 +16,7 @@
 import rsl_rl
 from rsl_rl.algorithms import PPO
 from rsl_rl.env import VecEnv
-<<<<<<< HEAD
-from rsl_rl.modules import ActorCritic, ActorCriticRecurrent, resolve_rnd_config, resolve_symmetry_config
 from rsl_rl.utils import resolve_obs_groups, store_code_state
-=======
 from rsl_rl.modules import (
     ActorCritic,
     ActorCriticRecurrent,
@@ -28,10 +25,10 @@
     StudentTeacher,
     StudentTeacherRecurrent,
     ActorCritic_DWAQ,
-    ActorCritic_DeltaSine
+    ActorCritic_DeltaSine,
+    resolve_rnd_config,
+    resolve_symmetry_config
 )
-from rsl_rl.utils import store_code_state
->>>>>>> bb89de4d
 
 
 class OnPolicyRunner:
@@ -47,7 +44,6 @@
         # Check if multi-GPU is enabled
         self._configure_multi_gpu()
 
-<<<<<<< HEAD
         # Store training configuration
         self.num_steps_per_env = self.cfg["num_steps_per_env"]
         self.save_interval = self.cfg["save_interval"]
@@ -61,110 +57,6 @@
 
         # Create the algorithm
         self.alg = self._construct_algorithm(obs)
-=======
-        # resolve training type depending on the algorithm
-        if self.alg_cfg["class_name"] == "PPO":
-            self.training_type = "rl"
-        elif self.alg_cfg["class_name"] == "Distillation":
-            self.training_type = "distillation"
-        else:
-            raise ValueError(f"Training type not found for algorithm {self.alg_cfg['class_name']}.")
-            
-
-        # resolve dimensions of observations
-        # 获取观测值
-        obs, extras = self.env.get_observations()
-        num_obs = obs.shape[1]
-
-        # resolve type of privileged observations
-        # 设置特权观测值的获取方式
-        if self.training_type == "rl":
-            if "critic" in extras["observations"]:
-                self.privileged_obs_type = "critic"  # actor-critic reinforcement learnig, e.g., PPO
-            else:
-                self.privileged_obs_type = None
-        if self.training_type == "distillation":
-            if "teacher" in extras["observations"]:
-                self.privileged_obs_type = "teacher"  # policy distillation
-            else:
-                self.privileged_obs_type = None
-
-        # resolve dimensions of privileged observations
-        # 获取特权观测值的维度
-        if self.privileged_obs_type is not None: 
-            num_privileged_obs = extras["observations"][self.privileged_obs_type].shape[1]
-        else:
-            num_privileged_obs = num_obs
-
-        # evaluate the policy class
-        # 从cfg中取出策略类名称，并得到类指针，默认值是ActorCritic
-        policy_class = eval(self.policy_cfg.pop("class_name"))
-        # 实例化策略类
-        # if isinstance(policy_class, ActorCritic_DeltaSine):
-        if policy_class is ActorCritic_DeltaSine:
-            policy: ActorCritic_DeltaSine = policy_class(
-                num_obs, num_privileged_obs, self.env.num_actions, self.env, **self.policy_cfg
-            ).to(self.device)
-        else:
-            policy: ActorCritic | ActorCriticRecurrent | StudentTeacher | StudentTeacherRecurrent | ActorCritic_EstNet | ActorCritic_DWAQ  = policy_class(
-                num_obs, num_privileged_obs, self.env.num_actions, **self.policy_cfg
-            ).to(self.device)
-
-        # resolve dimension of rnd gated state
-        # RND算法相关的内容 TODO: 看RND论文
-        if "rnd_cfg" in self.alg_cfg and self.alg_cfg["rnd_cfg"] is not None:
-            # check if rnd gated state is present
-            rnd_state = extras["observations"].get("rnd_state")
-            if rnd_state is None:
-                raise ValueError("Observations for the key 'rnd_state' not found in infos['observations'].")
-            # get dimension of rnd gated state
-            num_rnd_state = rnd_state.shape[1]
-            # add rnd gated state to config
-            self.alg_cfg["rnd_cfg"]["num_states"] = num_rnd_state
-            # scale down the rnd weight with timestep (similar to how rewards are scaled down in legged_gym envs)
-            self.alg_cfg["rnd_cfg"]["weight"] *= env.unwrapped.step_dt
-
-        # if using symmetry then pass the environment config object
-        # 如果使用了对称策略则传递环境类 TODO:搞懂对称策略
-        if "symmetry_cfg" in self.alg_cfg and self.alg_cfg["symmetry_cfg"] is not None:
-            # this is used by the symmetry function for handling different observation terms
-            self.alg_cfg["symmetry_cfg"]["_env"] = env
-
-        # initialize algorithm
-        # 从cfg中取出算法类名称，并得到类指针，默认值是PPO
-        alg_class = eval(self.alg_cfg.pop("class_name"))
-        # 实例化算法类
-        self.alg: PPO | Distillation = alg_class(
-            policy, device=self.device, **self.alg_cfg, multi_gpu_cfg=self.multi_gpu_cfg
-        )
-
-        # store training configuration
-        # 读取部分超参数
-        self.num_steps_per_env = self.cfg["num_steps_per_env"]
-        self.save_interval = self.cfg["save_interval"]
-        self.empirical_normalization = self.cfg["empirical_normalization"]
-        # 是否使用经验归一化
-        if self.empirical_normalization:
-            self.obs_normalizer = EmpiricalNormalization(shape=[num_obs], until=1.0e8).to(self.device)
-            self.privileged_obs_normalizer = EmpiricalNormalization(shape=[num_privileged_obs], until=1.0e8).to(
-                self.device
-            )
-        else:
-            # Identity输入什么就输出什么
-            self.obs_normalizer = torch.nn.Identity().to(self.device)  # no normalization
-            self.privileged_obs_normalizer = torch.nn.Identity().to(self.device)  # no normalization
-
-        # init storage and model
-        # 初始化经验回放
-        self.alg.init_storage(
-            self.training_type,
-            self.env.num_envs,
-            self.num_steps_per_env,
-            [num_obs],
-            [num_privileged_obs],
-            [self.env.num_actions],
-        )
->>>>>>> bb89de4d
 
         # Decide whether to disable logging
         # Note: We only log from the process with rank 0 (main process)
@@ -178,65 +70,21 @@
         self.current_learning_iteration = 0
         self.git_status_repos = [rsl_rl.__file__]
 
-<<<<<<< HEAD
     def learn(self, num_learning_iterations: int, init_at_random_ep_len: bool = False) -> None:
         # Initialize writer
         self._prepare_logging_writer()
 
         # Randomize initial episode lengths (for exploration)
-=======
-    def learn(self, num_learning_iterations: int, init_at_random_ep_len: bool = False):  # noqa: C901
-        # initialize writer
-        # 初始化日志记录器 TODO:弄清楚别的怎么用
-        if self.log_dir is not None and self.writer is None and not self.disable_logs:
-            # Launch either Tensorboard or Neptune & Tensorboard summary writer(s), default: Tensorboard.
-            self.logger_type = self.cfg.get("logger", "tensorboard")
-            self.logger_type = self.logger_type.lower()
-
-            if self.logger_type == "neptune":
-                from rsl_rl.utils.neptune_utils import NeptuneSummaryWriter
-
-                self.writer = NeptuneSummaryWriter(log_dir=self.log_dir, flush_secs=10, cfg=self.cfg)
-                self.writer.log_config(self.env.cfg, self.cfg, self.alg_cfg, self.policy_cfg)
-            elif self.logger_type == "wandb":
-                from rsl_rl.utils.wandb_utils import WandbSummaryWriter
-
-                self.writer = WandbSummaryWriter(log_dir=self.log_dir, flush_secs=10, cfg=self.cfg)
-                self.writer.log_config(self.env.cfg, self.cfg, self.alg_cfg, self.policy_cfg)
-            elif self.logger_type == "tensorboard":
-                from torch.utils.tensorboard import SummaryWriter
-
-                self.writer = SummaryWriter(log_dir=self.log_dir, flush_secs=10)
-            else:
-                raise ValueError("Logger type not found. Please choose 'neptune', 'wandb' or 'tensorboard'.")
-
-        # check if teacher is loaded
-        # 如果是蒸馏训练，则检查教师模型是否加载
-        if self.training_type == "distillation" and not self.alg.policy.loaded_teacher:
-            raise ValueError("Teacher model parameters not loaded. Please load a teacher model to distill.")
-
-        # randomize initial episode lengths (for exploration)
-        # 随机化初始的episode长度（用于探索）
->>>>>>> bb89de4d
         if init_at_random_ep_len:
             self.env.episode_length_buf = torch.randint_like(
                 self.env.episode_length_buf, high=int(self.env.max_episode_length)
             )
 
-<<<<<<< HEAD
         # Start learning
         obs = self.env.get_observations().to(self.device)
-=======
-        # start learning
-        # 获取观测值和特权观测值
-        obs, extras = self.env.get_observations()
-        privileged_obs = extras["observations"].get(self.privileged_obs_type, obs)
-        obs, privileged_obs = obs.to(self.device), privileged_obs.to(self.device)
->>>>>>> bb89de4d
         self.train_mode()  # switch to train mode (for dropout for example)
 
         # Book keeping
-        # 用于记录奖励和存活长度的缓冲区
         ep_infos = []
         rewbuffer = deque(maxlen=100)
         lenbuffer = deque(maxlen=100)
@@ -251,7 +99,6 @@
             cur_ireward_sum = torch.zeros(self.env.num_envs, dtype=torch.float, device=self.device)
 
         # Ensure all parameters are in-synced
-        # 多GPU训练时同步所有GPU上的参数
         if self.is_distributed:
             print(f"Synchronizing parameters for rank {self.gpu_global_rank}...")
             self.alg.broadcast_parameters()
@@ -259,14 +106,11 @@
         # Start training
         start_iter = self.current_learning_iteration
         tot_iter = start_iter + num_learning_iterations
-        rewards = None
         for it in range(start_iter, tot_iter):
             start = time.time()
             # Rollout
             with torch.inference_mode():
-                # 一个学习迭代包含多个环境步数
                 for _ in range(self.num_steps_per_env):
-<<<<<<< HEAD
                     # Sample actions
                     actions = self.alg.act(obs)
                     # Step the environment
@@ -275,31 +119,6 @@
                     obs, rewards, dones = (obs.to(self.device), rewards.to(self.device), dones.to(self.device))
                     # Process the step
                     self.alg.process_env_step(obs, rewards, dones, extras)
-=======
-                    # Sample actions 网络输出动作值
-                    actions = self.alg.act(obs, privileged_obs, rewards=rewards)
-                    # Step the environment 环境根据动作值输出五元组
-                    obs, rewards, dones, infos = self.env.step(actions.to(self.env.device))
-                    # Move to device
-                    obs, rewards, dones = (obs.to(self.device), rewards.to(self.device), dones.to(self.device))
-                    # 检查是否有inf或者nan
-                    self.check_tensors(step=it, actions=actions, obs=obs, rewards=rewards, dones=dones, infos=infos)
-                    # perform normalization 观测值归一化
-                    obs = self.obs_normalizer(obs)
-                    # 保存下一次观测值
-                    self.alg.transition.next_observations = obs
-                    # 如果有特权观测值，对其进行归一化
-                    if self.privileged_obs_type is not None:
-                        privileged_obs = self.privileged_obs_normalizer(
-                            infos["observations"][self.privileged_obs_type].to(self.device)
-                        )
-                    else:
-                        privileged_obs = obs
-
-                    # process the step 记录五元组
-                    self.alg.process_env_step(rewards, dones, infos)
-
->>>>>>> bb89de4d
                     # Extract intrinsic rewards (only for logging)
                     intrinsic_rewards = self.alg.intrinsic_rewards if self.alg.rnd else None
                     # Book keeping
@@ -333,18 +152,10 @@
                 collection_time = stop - start
                 start = stop
 
-<<<<<<< HEAD
                 # Compute returns
                 self.alg.compute_returns(obs)
 
             # Update policy
-=======
-                # compute returns 如果算法是PPO，计算优势函数
-                if self.training_type == "rl":
-                    self.alg.compute_returns(privileged_obs)
-
-            # update policy 更新网络
->>>>>>> bb89de4d
             loss_dict = self.alg.update()
 
             stop = time.time()
@@ -369,7 +180,7 @@
                     for path in git_file_paths:
                         self.writer.save_file(path)
 
-        # Save the final model after training 训练结束后保存权重文件
+        # Save the final model after training
         if self.log_dir is not None and not self.disable_logs:
             self.save(os.path.join(self.log_dir, f"model_{self.current_learning_iteration}.pt"))
 
@@ -589,7 +400,6 @@
 
         # Initialize torch distributed
         torch.distributed.init_process_group(backend="nccl", rank=self.gpu_global_rank, world_size=self.gpu_world_size)
-<<<<<<< HEAD
         # Set device to the local rank
         torch.cuda.set_device(self.gpu_local_rank)
 
@@ -656,40 +466,4 @@
 
                 self.writer = SummaryWriter(log_dir=self.log_dir, flush_secs=10)
             else:
-                raise ValueError("Logger type not found. Please choose 'neptune', 'wandb' or 'tensorboard'.")
-=======
-        # set device to the local rank
-        torch.cuda.set_device(self.gpu_local_rank)
-
-
-    def check_tensors(self, step, actions=None, obs=None, rewards=None, dones=None, infos=None):
-        """
-        检查传入的张量/字典/列表中是否含有 NaN 或 Inf，并区分打印
-        """
-        def _check(name, x):
-            if isinstance(x, torch.Tensor):
-                has_nan = torch.isnan(x).any()
-                has_inf = torch.isinf(x).any()
-                if has_nan or has_inf:
-                    msg = f"[Step {step}] ⚠️ {name} "
-                    if has_nan:
-                        msg += "contains NaN "
-                    if has_inf:
-                        msg += "contains Inf "
-                    if x.numel() > 0:
-                        msg += f"(shape={tuple(x.shape)}, min={x.min().item()}, max={x.max().item()})"
-                    print(msg)
-            elif isinstance(x, (list, tuple)):
-                for i, v in enumerate(x):
-                    _check(f"{name}[{i}]", v)
-            elif isinstance(x, dict):
-                for k, v in x.items():
-                    _check(f"{name}.{k}", v)
-            # 其他非 tensor 类型忽略
-
-        _check("actions", actions)
-        _check("obs", obs)
-        _check("rewards", rewards)
-        _check("dones", dones)
-        _check("infos", infos)
->>>>>>> bb89de4d
+                raise ValueError("Logger type not found. Please choose 'neptune', 'wandb' or 'tensorboard'.")